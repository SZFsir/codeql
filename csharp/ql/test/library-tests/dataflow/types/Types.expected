edges
| Types.cs:7:21:7:25 | this : D | Types.cs:7:32:7:35 | this access : D |
| Types.cs:7:32:7:35 | this access : D | Types.cs:16:30:16:30 | this : D |
| Types.cs:16:30:16:30 | this : D | Types.cs:16:42:16:45 | this access |
| Types.cs:23:12:23:18 | object creation of type C : C | Types.cs:47:22:47:22 | a : C |
| Types.cs:25:12:25:18 | object creation of type C : C | Types.cs:63:22:63:22 | a : C |
| Types.cs:26:12:26:18 | object creation of type C : C | Types.cs:65:25:65:25 | x : C |
| Types.cs:27:12:27:18 | object creation of type C : C | Types.cs:67:25:67:25 | x : C |
| Types.cs:28:12:28:18 | object creation of type C : C | Types.cs:69:25:69:25 | x : C |
| Types.cs:30:12:30:18 | object creation of type C : C | Types.cs:77:22:77:22 | a : C |
| Types.cs:32:9:32:15 | object creation of type D : D | Types.cs:16:30:16:30 | this : D |
| Types.cs:33:9:33:15 | object creation of type D : D | Types.cs:7:21:7:25 | this : D |
| Types.cs:35:12:35:18 | object creation of type D : D | Types.cs:53:22:53:22 | a : D |
| Types.cs:37:12:37:18 | object creation of type D : D | Types.cs:65:25:65:25 | x : D |
| Types.cs:38:12:38:18 | object creation of type D : D | Types.cs:67:25:67:25 | x : D |
| Types.cs:39:12:39:18 | object creation of type D : D | Types.cs:69:25:69:25 | x : D |
| Types.cs:40:12:40:18 | object creation of type D : D | Types.cs:71:25:71:25 | x : D |
| Types.cs:43:20:43:23 | null : null | Types.cs:44:14:44:14 | access to local variable o |
| Types.cs:47:22:47:22 | a : C | Types.cs:49:18:49:20 | SSA def(c) : C |
| Types.cs:49:18:49:20 | SSA def(c) : C | Types.cs:50:18:50:18 | access to local variable c |
| Types.cs:53:22:53:22 | a : D | Types.cs:57:18:57:20 | SSA def(d) : D |
| Types.cs:57:18:57:20 | SSA def(d) : D | Types.cs:58:22:58:22 | access to local variable d |
| Types.cs:63:22:63:22 | a : C | Types.cs:63:33:63:36 | (...) ... |
| Types.cs:65:25:65:25 | x : C | Types.cs:65:36:65:36 | access to parameter x |
| Types.cs:65:25:65:25 | x : D | Types.cs:65:36:65:36 | access to parameter x |
| Types.cs:67:25:67:25 | x : C | Types.cs:67:48:67:48 | access to parameter x |
| Types.cs:67:25:67:25 | x : D | Types.cs:67:48:67:48 | access to parameter x |
| Types.cs:69:25:69:25 | x : C | Types.cs:69:52:69:52 | access to parameter x |
| Types.cs:69:25:69:25 | x : D | Types.cs:69:52:69:52 | access to parameter x |
| Types.cs:71:25:71:25 | x : D | Types.cs:73:21:73:21 | (...) ... : D |
| Types.cs:73:21:73:21 | (...) ... : D | Types.cs:74:9:74:9 | access to local variable d : D |
| Types.cs:74:9:74:9 | access to local variable d : D | Types.cs:16:30:16:30 | this : D |
| Types.cs:77:22:77:22 | a : C | Types.cs:79:18:79:25 | SSA def(b) : C |
| Types.cs:79:18:79:25 | SSA def(b) : C | Types.cs:80:18:80:18 | access to local variable b |
| Types.cs:90:22:90:22 | e : Types.E<D>.E2 | Types.cs:92:26:92:26 | access to parameter e : Types.E<D>.E2 |
| Types.cs:92:13:92:16 | [post] this access [Field] : Types.E<D>.E2 | Types.cs:93:13:93:16 | this access [Field] : Types.E<D>.E2 |
| Types.cs:92:26:92:26 | access to parameter e : Types.E<D>.E2 | Types.cs:92:13:92:16 | [post] this access [Field] : Types.E<D>.E2 |
| Types.cs:93:13:93:16 | this access [Field] : Types.E<D>.E2 | Types.cs:113:34:113:34 | this [Field] : Types.E<D>.E2 |
| Types.cs:110:25:110:32 | object creation of type E2 : Types.E<D>.E2 | Types.cs:90:22:90:22 | e : Types.E<D>.E2 |
| Types.cs:113:34:113:34 | this [Field] : Types.E<D>.E2 | Types.cs:115:22:115:25 | this access [Field] : Types.E<D>.E2 |
| Types.cs:115:22:115:25 | this access [Field] : Types.E<D>.E2 | Types.cs:115:22:115:31 | access to field Field |
| Types.cs:120:25:120:31 | object creation of type A : A | Types.cs:122:30:122:30 | access to local variable a : A |
| Types.cs:121:26:121:33 | object creation of type E2 : Types.E<D>.E2 | Types.cs:123:30:123:31 | access to local variable e2 : Types.E<D>.E2 |
| Types.cs:122:30:122:30 | access to local variable a : A | Types.cs:122:22:122:31 | call to method Through |
<<<<<<< HEAD
| Types.cs:123:30:123:31 | access to local variable e2 : E2 | Types.cs:123:22:123:32 | call to method Through |
| Types.cs:138:21:138:25 | this [Field] : Object | Types.cs:138:32:138:35 | this access [Field] : Object |
| Types.cs:138:32:138:35 | this access [Field] : Object | Types.cs:153:30:153:30 | this [Field] : Object |
| Types.cs:144:13:144:13 | [post] access to parameter c [Field] : Object | Types.cs:145:13:145:13 | access to parameter c [Field] : Object |
| Types.cs:144:23:144:34 | object creation of type Object : Object | Types.cs:144:13:144:13 | [post] access to parameter c [Field] : Object |
| Types.cs:145:13:145:13 | access to parameter c [Field] : Object | Types.cs:138:21:138:25 | this [Field] : Object |
| Types.cs:153:30:153:30 | this [Field] : Object | Types.cs:153:42:153:45 | this access [Field] : Object |
| Types.cs:153:42:153:45 | this access [Field] : Object | Types.cs:153:42:153:51 | access to field Field |
=======
| Types.cs:123:30:123:31 | access to local variable e2 : Types.E<D>.E2 | Types.cs:123:22:123:32 | call to method Through |
>>>>>>> 57878717
nodes
| Types.cs:7:21:7:25 | this : D | semmle.label | this : D |
| Types.cs:7:32:7:35 | this access : D | semmle.label | this access : D |
| Types.cs:16:30:16:30 | this : D | semmle.label | this : D |
| Types.cs:16:42:16:45 | this access | semmle.label | this access |
| Types.cs:23:12:23:18 | object creation of type C : C | semmle.label | object creation of type C : C |
| Types.cs:25:12:25:18 | object creation of type C : C | semmle.label | object creation of type C : C |
| Types.cs:26:12:26:18 | object creation of type C : C | semmle.label | object creation of type C : C |
| Types.cs:27:12:27:18 | object creation of type C : C | semmle.label | object creation of type C : C |
| Types.cs:28:12:28:18 | object creation of type C : C | semmle.label | object creation of type C : C |
| Types.cs:30:12:30:18 | object creation of type C : C | semmle.label | object creation of type C : C |
| Types.cs:32:9:32:15 | object creation of type D : D | semmle.label | object creation of type D : D |
| Types.cs:33:9:33:15 | object creation of type D : D | semmle.label | object creation of type D : D |
| Types.cs:35:12:35:18 | object creation of type D : D | semmle.label | object creation of type D : D |
| Types.cs:37:12:37:18 | object creation of type D : D | semmle.label | object creation of type D : D |
| Types.cs:38:12:38:18 | object creation of type D : D | semmle.label | object creation of type D : D |
| Types.cs:39:12:39:18 | object creation of type D : D | semmle.label | object creation of type D : D |
| Types.cs:40:12:40:18 | object creation of type D : D | semmle.label | object creation of type D : D |
| Types.cs:43:20:43:23 | null : null | semmle.label | null : null |
| Types.cs:44:14:44:14 | access to local variable o | semmle.label | access to local variable o |
| Types.cs:47:22:47:22 | a : C | semmle.label | a : C |
| Types.cs:49:18:49:20 | SSA def(c) : C | semmle.label | SSA def(c) : C |
| Types.cs:50:18:50:18 | access to local variable c | semmle.label | access to local variable c |
| Types.cs:53:22:53:22 | a : D | semmle.label | a : D |
| Types.cs:57:18:57:20 | SSA def(d) : D | semmle.label | SSA def(d) : D |
| Types.cs:58:22:58:22 | access to local variable d | semmle.label | access to local variable d |
| Types.cs:63:22:63:22 | a : C | semmle.label | a : C |
| Types.cs:63:33:63:36 | (...) ... | semmle.label | (...) ... |
| Types.cs:65:25:65:25 | x : C | semmle.label | x : C |
| Types.cs:65:25:65:25 | x : D | semmle.label | x : D |
| Types.cs:65:36:65:36 | access to parameter x | semmle.label | access to parameter x |
| Types.cs:67:25:67:25 | x : C | semmle.label | x : C |
| Types.cs:67:25:67:25 | x : D | semmle.label | x : D |
| Types.cs:67:48:67:48 | access to parameter x | semmle.label | access to parameter x |
| Types.cs:69:25:69:25 | x : C | semmle.label | x : C |
| Types.cs:69:25:69:25 | x : D | semmle.label | x : D |
| Types.cs:69:52:69:52 | access to parameter x | semmle.label | access to parameter x |
| Types.cs:71:25:71:25 | x : D | semmle.label | x : D |
| Types.cs:73:21:73:21 | (...) ... : D | semmle.label | (...) ... : D |
| Types.cs:74:9:74:9 | access to local variable d : D | semmle.label | access to local variable d : D |
| Types.cs:77:22:77:22 | a : C | semmle.label | a : C |
| Types.cs:79:18:79:25 | SSA def(b) : C | semmle.label | SSA def(b) : C |
| Types.cs:80:18:80:18 | access to local variable b | semmle.label | access to local variable b |
| Types.cs:90:22:90:22 | e : Types.E<D>.E2 | semmle.label | e : Types.E<D>.E2 |
| Types.cs:92:13:92:16 | [post] this access [Field] : Types.E<D>.E2 | semmle.label | [post] this access [Field] : Types.E<D>.E2 |
| Types.cs:92:26:92:26 | access to parameter e : Types.E<D>.E2 | semmle.label | access to parameter e : Types.E<D>.E2 |
| Types.cs:93:13:93:16 | this access [Field] : Types.E<D>.E2 | semmle.label | this access [Field] : Types.E<D>.E2 |
| Types.cs:110:25:110:32 | object creation of type E2 : Types.E<D>.E2 | semmle.label | object creation of type E2 : Types.E<D>.E2 |
| Types.cs:113:34:113:34 | this [Field] : Types.E<D>.E2 | semmle.label | this [Field] : Types.E<D>.E2 |
| Types.cs:115:22:115:25 | this access [Field] : Types.E<D>.E2 | semmle.label | this access [Field] : Types.E<D>.E2 |
| Types.cs:115:22:115:31 | access to field Field | semmle.label | access to field Field |
| Types.cs:120:25:120:31 | object creation of type A : A | semmle.label | object creation of type A : A |
| Types.cs:121:26:121:33 | object creation of type E2 : Types.E<D>.E2 | semmle.label | object creation of type E2 : Types.E<D>.E2 |
| Types.cs:122:22:122:31 | call to method Through | semmle.label | call to method Through |
| Types.cs:122:30:122:30 | access to local variable a : A | semmle.label | access to local variable a : A |
| Types.cs:123:22:123:32 | call to method Through | semmle.label | call to method Through |
<<<<<<< HEAD
| Types.cs:123:30:123:31 | access to local variable e2 : E2 | semmle.label | access to local variable e2 : E2 |
| Types.cs:138:21:138:25 | this [Field] : Object | semmle.label | this [Field] : Object |
| Types.cs:138:32:138:35 | this access [Field] : Object | semmle.label | this access [Field] : Object |
| Types.cs:144:13:144:13 | [post] access to parameter c [Field] : Object | semmle.label | [post] access to parameter c [Field] : Object |
| Types.cs:144:23:144:34 | object creation of type Object : Object | semmle.label | object creation of type Object : Object |
| Types.cs:145:13:145:13 | access to parameter c [Field] : Object | semmle.label | access to parameter c [Field] : Object |
| Types.cs:153:30:153:30 | this [Field] : Object | semmle.label | this [Field] : Object |
| Types.cs:153:42:153:45 | this access [Field] : Object | semmle.label | this access [Field] : Object |
| Types.cs:153:42:153:51 | access to field Field | semmle.label | access to field Field |
#select
| Types.cs:23:12:23:18 | object creation of type C : C | Types.cs:23:12:23:18 | object creation of type C : C | Types.cs:50:18:50:18 | access to local variable c | $@ | Types.cs:50:18:50:18 | access to local variable c | access to local variable c |
| Types.cs:25:12:25:18 | object creation of type C : C | Types.cs:25:12:25:18 | object creation of type C : C | Types.cs:63:33:63:36 | (...) ... | $@ | Types.cs:63:33:63:36 | (...) ... | (...) ... |
| Types.cs:26:12:26:18 | object creation of type C : C | Types.cs:26:12:26:18 | object creation of type C : C | Types.cs:65:36:65:36 | access to parameter x | $@ | Types.cs:65:36:65:36 | access to parameter x | access to parameter x |
| Types.cs:27:12:27:18 | object creation of type C : C | Types.cs:27:12:27:18 | object creation of type C : C | Types.cs:67:48:67:48 | access to parameter x | $@ | Types.cs:67:48:67:48 | access to parameter x | access to parameter x |
| Types.cs:28:12:28:18 | object creation of type C : C | Types.cs:28:12:28:18 | object creation of type C : C | Types.cs:69:52:69:52 | access to parameter x | $@ | Types.cs:69:52:69:52 | access to parameter x | access to parameter x |
| Types.cs:30:12:30:18 | object creation of type C : C | Types.cs:30:12:30:18 | object creation of type C : C | Types.cs:80:18:80:18 | access to local variable b | $@ | Types.cs:80:18:80:18 | access to local variable b | access to local variable b |
| Types.cs:32:9:32:15 | object creation of type D : D | Types.cs:32:9:32:15 | object creation of type D : D | Types.cs:16:42:16:45 | this access | $@ | Types.cs:16:42:16:45 | this access | this access |
| Types.cs:33:9:33:15 | object creation of type D : D | Types.cs:33:9:33:15 | object creation of type D : D | Types.cs:16:42:16:45 | this access | $@ | Types.cs:16:42:16:45 | this access | this access |
| Types.cs:35:12:35:18 | object creation of type D : D | Types.cs:35:12:35:18 | object creation of type D : D | Types.cs:58:22:58:22 | access to local variable d | $@ | Types.cs:58:22:58:22 | access to local variable d | access to local variable d |
| Types.cs:37:12:37:18 | object creation of type D : D | Types.cs:37:12:37:18 | object creation of type D : D | Types.cs:65:36:65:36 | access to parameter x | $@ | Types.cs:65:36:65:36 | access to parameter x | access to parameter x |
| Types.cs:38:12:38:18 | object creation of type D : D | Types.cs:38:12:38:18 | object creation of type D : D | Types.cs:67:48:67:48 | access to parameter x | $@ | Types.cs:67:48:67:48 | access to parameter x | access to parameter x |
| Types.cs:39:12:39:18 | object creation of type D : D | Types.cs:39:12:39:18 | object creation of type D : D | Types.cs:69:52:69:52 | access to parameter x | $@ | Types.cs:69:52:69:52 | access to parameter x | access to parameter x |
| Types.cs:40:12:40:18 | object creation of type D : D | Types.cs:40:12:40:18 | object creation of type D : D | Types.cs:16:42:16:45 | this access | $@ | Types.cs:16:42:16:45 | this access | this access |
| Types.cs:43:20:43:23 | null : null | Types.cs:43:20:43:23 | null : null | Types.cs:44:14:44:14 | access to local variable o | $@ | Types.cs:44:14:44:14 | access to local variable o | access to local variable o |
| Types.cs:110:25:110:32 | object creation of type E2 : E2 | Types.cs:110:25:110:32 | object creation of type E2 : E2 | Types.cs:115:22:115:31 | access to field Field | $@ | Types.cs:115:22:115:31 | access to field Field | access to field Field |
| Types.cs:120:25:120:31 | object creation of type A : A | Types.cs:120:25:120:31 | object creation of type A : A | Types.cs:122:22:122:31 | call to method Through | $@ | Types.cs:122:22:122:31 | call to method Through | call to method Through |
| Types.cs:121:26:121:33 | object creation of type E2 : E2 | Types.cs:121:26:121:33 | object creation of type E2 : E2 | Types.cs:123:22:123:32 | call to method Through | $@ | Types.cs:123:22:123:32 | call to method Through | call to method Through |
| Types.cs:144:23:144:34 | object creation of type Object : Object | Types.cs:144:23:144:34 | object creation of type Object : Object | Types.cs:153:42:153:51 | access to field Field | $@ | Types.cs:153:42:153:51 | access to field Field | access to field Field |
=======
| Types.cs:123:30:123:31 | access to local variable e2 : Types.E<D>.E2 | semmle.label | access to local variable e2 : Types.E<D>.E2 |
#select
| Types.cs:23:12:23:18 | object creation of type C : C | Types.cs:50:18:50:18 | access to local variable c | Types.cs:50:18:50:18 | access to local variable c | $@ | Types.cs:50:18:50:18 | access to local variable c | access to local variable c |
| Types.cs:25:12:25:18 | object creation of type C : C | Types.cs:63:33:63:36 | (...) ... | Types.cs:63:33:63:36 | (...) ... | $@ | Types.cs:63:33:63:36 | (...) ... | (...) ... |
| Types.cs:26:12:26:18 | object creation of type C : C | Types.cs:65:36:65:36 | access to parameter x | Types.cs:65:36:65:36 | access to parameter x | $@ | Types.cs:65:36:65:36 | access to parameter x | access to parameter x |
| Types.cs:27:12:27:18 | object creation of type C : C | Types.cs:67:48:67:48 | access to parameter x | Types.cs:67:48:67:48 | access to parameter x | $@ | Types.cs:67:48:67:48 | access to parameter x | access to parameter x |
| Types.cs:28:12:28:18 | object creation of type C : C | Types.cs:69:52:69:52 | access to parameter x | Types.cs:69:52:69:52 | access to parameter x | $@ | Types.cs:69:52:69:52 | access to parameter x | access to parameter x |
| Types.cs:30:12:30:18 | object creation of type C : C | Types.cs:80:18:80:18 | access to local variable b | Types.cs:80:18:80:18 | access to local variable b | $@ | Types.cs:80:18:80:18 | access to local variable b | access to local variable b |
| Types.cs:32:9:32:15 | object creation of type D : D | Types.cs:16:42:16:45 | this access | Types.cs:16:42:16:45 | this access | $@ | Types.cs:16:42:16:45 | this access | this access |
| Types.cs:33:9:33:15 | object creation of type D : D | Types.cs:16:42:16:45 | this access | Types.cs:16:42:16:45 | this access | $@ | Types.cs:16:42:16:45 | this access | this access |
| Types.cs:35:12:35:18 | object creation of type D : D | Types.cs:58:22:58:22 | access to local variable d | Types.cs:58:22:58:22 | access to local variable d | $@ | Types.cs:58:22:58:22 | access to local variable d | access to local variable d |
| Types.cs:37:12:37:18 | object creation of type D : D | Types.cs:65:36:65:36 | access to parameter x | Types.cs:65:36:65:36 | access to parameter x | $@ | Types.cs:65:36:65:36 | access to parameter x | access to parameter x |
| Types.cs:38:12:38:18 | object creation of type D : D | Types.cs:67:48:67:48 | access to parameter x | Types.cs:67:48:67:48 | access to parameter x | $@ | Types.cs:67:48:67:48 | access to parameter x | access to parameter x |
| Types.cs:39:12:39:18 | object creation of type D : D | Types.cs:69:52:69:52 | access to parameter x | Types.cs:69:52:69:52 | access to parameter x | $@ | Types.cs:69:52:69:52 | access to parameter x | access to parameter x |
| Types.cs:40:12:40:18 | object creation of type D : D | Types.cs:16:42:16:45 | this access | Types.cs:16:42:16:45 | this access | $@ | Types.cs:16:42:16:45 | this access | this access |
| Types.cs:43:20:43:23 | null : null | Types.cs:44:14:44:14 | access to local variable o | Types.cs:44:14:44:14 | access to local variable o | $@ | Types.cs:44:14:44:14 | access to local variable o | access to local variable o |
| Types.cs:110:25:110:32 | object creation of type E2 : Types.E<D>.E2 | Types.cs:115:22:115:31 | access to field Field | Types.cs:115:22:115:31 | access to field Field | $@ | Types.cs:115:22:115:31 | access to field Field | access to field Field |
| Types.cs:120:25:120:31 | object creation of type A : A | Types.cs:122:22:122:31 | call to method Through | Types.cs:122:22:122:31 | call to method Through | $@ | Types.cs:122:22:122:31 | call to method Through | call to method Through |
| Types.cs:121:26:121:33 | object creation of type E2 : Types.E<D>.E2 | Types.cs:123:22:123:32 | call to method Through | Types.cs:123:22:123:32 | call to method Through | $@ | Types.cs:123:22:123:32 | call to method Through | call to method Through |
>>>>>>> 57878717
<|MERGE_RESOLUTION|>--- conflicted
+++ resolved
@@ -42,8 +42,7 @@
 | Types.cs:120:25:120:31 | object creation of type A : A | Types.cs:122:30:122:30 | access to local variable a : A |
 | Types.cs:121:26:121:33 | object creation of type E2 : Types.E<D>.E2 | Types.cs:123:30:123:31 | access to local variable e2 : Types.E<D>.E2 |
 | Types.cs:122:30:122:30 | access to local variable a : A | Types.cs:122:22:122:31 | call to method Through |
-<<<<<<< HEAD
-| Types.cs:123:30:123:31 | access to local variable e2 : E2 | Types.cs:123:22:123:32 | call to method Through |
+| Types.cs:123:30:123:31 | access to local variable e2 : Types.E<D>.E2 | Types.cs:123:22:123:32 | call to method Through |
 | Types.cs:138:21:138:25 | this [Field] : Object | Types.cs:138:32:138:35 | this access [Field] : Object |
 | Types.cs:138:32:138:35 | this access [Field] : Object | Types.cs:153:30:153:30 | this [Field] : Object |
 | Types.cs:144:13:144:13 | [post] access to parameter c [Field] : Object | Types.cs:145:13:145:13 | access to parameter c [Field] : Object |
@@ -51,9 +50,6 @@
 | Types.cs:145:13:145:13 | access to parameter c [Field] : Object | Types.cs:138:21:138:25 | this [Field] : Object |
 | Types.cs:153:30:153:30 | this [Field] : Object | Types.cs:153:42:153:45 | this access [Field] : Object |
 | Types.cs:153:42:153:45 | this access [Field] : Object | Types.cs:153:42:153:51 | access to field Field |
-=======
-| Types.cs:123:30:123:31 | access to local variable e2 : Types.E<D>.E2 | Types.cs:123:22:123:32 | call to method Through |
->>>>>>> 57878717
 nodes
 | Types.cs:7:21:7:25 | this : D | semmle.label | this : D |
 | Types.cs:7:32:7:35 | this access : D | semmle.label | this access : D |
@@ -110,8 +106,7 @@
 | Types.cs:122:22:122:31 | call to method Through | semmle.label | call to method Through |
 | Types.cs:122:30:122:30 | access to local variable a : A | semmle.label | access to local variable a : A |
 | Types.cs:123:22:123:32 | call to method Through | semmle.label | call to method Through |
-<<<<<<< HEAD
-| Types.cs:123:30:123:31 | access to local variable e2 : E2 | semmle.label | access to local variable e2 : E2 |
+| Types.cs:123:30:123:31 | access to local variable e2 : Types.E<D>.E2 | semmle.label | access to local variable e2 : Types.E<D>.E2 |
 | Types.cs:138:21:138:25 | this [Field] : Object | semmle.label | this [Field] : Object |
 | Types.cs:138:32:138:35 | this access [Field] : Object | semmle.label | this access [Field] : Object |
 | Types.cs:144:13:144:13 | [post] access to parameter c [Field] : Object | semmle.label | [post] access to parameter c [Field] : Object |
@@ -135,28 +130,7 @@
 | Types.cs:39:12:39:18 | object creation of type D : D | Types.cs:39:12:39:18 | object creation of type D : D | Types.cs:69:52:69:52 | access to parameter x | $@ | Types.cs:69:52:69:52 | access to parameter x | access to parameter x |
 | Types.cs:40:12:40:18 | object creation of type D : D | Types.cs:40:12:40:18 | object creation of type D : D | Types.cs:16:42:16:45 | this access | $@ | Types.cs:16:42:16:45 | this access | this access |
 | Types.cs:43:20:43:23 | null : null | Types.cs:43:20:43:23 | null : null | Types.cs:44:14:44:14 | access to local variable o | $@ | Types.cs:44:14:44:14 | access to local variable o | access to local variable o |
-| Types.cs:110:25:110:32 | object creation of type E2 : E2 | Types.cs:110:25:110:32 | object creation of type E2 : E2 | Types.cs:115:22:115:31 | access to field Field | $@ | Types.cs:115:22:115:31 | access to field Field | access to field Field |
+| Types.cs:110:25:110:32 | object creation of type E2 : Types.E<D>.E2 | Types.cs:110:25:110:32 | object creation of type E2 : Types.E<D>.E2 | Types.cs:115:22:115:31 | access to field Field | $@ | Types.cs:115:22:115:31 | access to field Field | access to field Field |
 | Types.cs:120:25:120:31 | object creation of type A : A | Types.cs:120:25:120:31 | object creation of type A : A | Types.cs:122:22:122:31 | call to method Through | $@ | Types.cs:122:22:122:31 | call to method Through | call to method Through |
-| Types.cs:121:26:121:33 | object creation of type E2 : E2 | Types.cs:121:26:121:33 | object creation of type E2 : E2 | Types.cs:123:22:123:32 | call to method Through | $@ | Types.cs:123:22:123:32 | call to method Through | call to method Through |
-| Types.cs:144:23:144:34 | object creation of type Object : Object | Types.cs:144:23:144:34 | object creation of type Object : Object | Types.cs:153:42:153:51 | access to field Field | $@ | Types.cs:153:42:153:51 | access to field Field | access to field Field |
-=======
-| Types.cs:123:30:123:31 | access to local variable e2 : Types.E<D>.E2 | semmle.label | access to local variable e2 : Types.E<D>.E2 |
-#select
-| Types.cs:23:12:23:18 | object creation of type C : C | Types.cs:50:18:50:18 | access to local variable c | Types.cs:50:18:50:18 | access to local variable c | $@ | Types.cs:50:18:50:18 | access to local variable c | access to local variable c |
-| Types.cs:25:12:25:18 | object creation of type C : C | Types.cs:63:33:63:36 | (...) ... | Types.cs:63:33:63:36 | (...) ... | $@ | Types.cs:63:33:63:36 | (...) ... | (...) ... |
-| Types.cs:26:12:26:18 | object creation of type C : C | Types.cs:65:36:65:36 | access to parameter x | Types.cs:65:36:65:36 | access to parameter x | $@ | Types.cs:65:36:65:36 | access to parameter x | access to parameter x |
-| Types.cs:27:12:27:18 | object creation of type C : C | Types.cs:67:48:67:48 | access to parameter x | Types.cs:67:48:67:48 | access to parameter x | $@ | Types.cs:67:48:67:48 | access to parameter x | access to parameter x |
-| Types.cs:28:12:28:18 | object creation of type C : C | Types.cs:69:52:69:52 | access to parameter x | Types.cs:69:52:69:52 | access to parameter x | $@ | Types.cs:69:52:69:52 | access to parameter x | access to parameter x |
-| Types.cs:30:12:30:18 | object creation of type C : C | Types.cs:80:18:80:18 | access to local variable b | Types.cs:80:18:80:18 | access to local variable b | $@ | Types.cs:80:18:80:18 | access to local variable b | access to local variable b |
-| Types.cs:32:9:32:15 | object creation of type D : D | Types.cs:16:42:16:45 | this access | Types.cs:16:42:16:45 | this access | $@ | Types.cs:16:42:16:45 | this access | this access |
-| Types.cs:33:9:33:15 | object creation of type D : D | Types.cs:16:42:16:45 | this access | Types.cs:16:42:16:45 | this access | $@ | Types.cs:16:42:16:45 | this access | this access |
-| Types.cs:35:12:35:18 | object creation of type D : D | Types.cs:58:22:58:22 | access to local variable d | Types.cs:58:22:58:22 | access to local variable d | $@ | Types.cs:58:22:58:22 | access to local variable d | access to local variable d |
-| Types.cs:37:12:37:18 | object creation of type D : D | Types.cs:65:36:65:36 | access to parameter x | Types.cs:65:36:65:36 | access to parameter x | $@ | Types.cs:65:36:65:36 | access to parameter x | access to parameter x |
-| Types.cs:38:12:38:18 | object creation of type D : D | Types.cs:67:48:67:48 | access to parameter x | Types.cs:67:48:67:48 | access to parameter x | $@ | Types.cs:67:48:67:48 | access to parameter x | access to parameter x |
-| Types.cs:39:12:39:18 | object creation of type D : D | Types.cs:69:52:69:52 | access to parameter x | Types.cs:69:52:69:52 | access to parameter x | $@ | Types.cs:69:52:69:52 | access to parameter x | access to parameter x |
-| Types.cs:40:12:40:18 | object creation of type D : D | Types.cs:16:42:16:45 | this access | Types.cs:16:42:16:45 | this access | $@ | Types.cs:16:42:16:45 | this access | this access |
-| Types.cs:43:20:43:23 | null : null | Types.cs:44:14:44:14 | access to local variable o | Types.cs:44:14:44:14 | access to local variable o | $@ | Types.cs:44:14:44:14 | access to local variable o | access to local variable o |
-| Types.cs:110:25:110:32 | object creation of type E2 : Types.E<D>.E2 | Types.cs:115:22:115:31 | access to field Field | Types.cs:115:22:115:31 | access to field Field | $@ | Types.cs:115:22:115:31 | access to field Field | access to field Field |
-| Types.cs:120:25:120:31 | object creation of type A : A | Types.cs:122:22:122:31 | call to method Through | Types.cs:122:22:122:31 | call to method Through | $@ | Types.cs:122:22:122:31 | call to method Through | call to method Through |
-| Types.cs:121:26:121:33 | object creation of type E2 : Types.E<D>.E2 | Types.cs:123:22:123:32 | call to method Through | Types.cs:123:22:123:32 | call to method Through | $@ | Types.cs:123:22:123:32 | call to method Through | call to method Through |
->>>>>>> 57878717
+| Types.cs:121:26:121:33 | object creation of type E2 : Types.E<D>.E2 | Types.cs:121:26:121:33 | object creation of type E2 : Types.E<D>.E2 | Types.cs:123:22:123:32 | call to method Through | $@ | Types.cs:123:22:123:32 | call to method Through | call to method Through |
+| Types.cs:144:23:144:34 | object creation of type Object : Object | Types.cs:144:23:144:34 | object creation of type Object : Object | Types.cs:153:42:153:51 | access to field Field | $@ | Types.cs:153:42:153:51 | access to field Field | access to field Field |