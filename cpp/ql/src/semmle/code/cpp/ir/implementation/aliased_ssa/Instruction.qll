private import internal.IRInternal
import FunctionIR
import IRBlock
import IRVariable
import OperandTag
import cpp
import semmle.code.cpp.ir.implementation.EdgeKind
import semmle.code.cpp.ir.implementation.MemoryAccessKind
import semmle.code.cpp.ir.implementation.Opcode
private import semmle.code.cpp.ir.implementation.Opcode

class InstructionTag = Construction::InstructionTagType;

module InstructionSanity {
  /**
   * Holds if the instruction `instr` should be expected to have an operand
   * with operand tag `tag`. Only holds for singleton operand tags. Tags with
   * parameters, such as `PhiOperand` and `PositionalArgumentOperand` are handled
   * separately in `unexpectedOperand`.
   */
  private predicate expectsOperand(Instruction instr, OperandTag tag) {
    exists(Opcode opcode |
      opcode = instr.getOpcode() and
      (
        opcode instanceof UnaryOpcode and tag instanceof UnaryOperand or
        (
          opcode instanceof BinaryOpcode and
          (
            tag instanceof LeftOperand or
            tag instanceof RightOperand
          )
        ) or
        opcode instanceof CopyOpcode and tag instanceof CopySourceOperand or
        opcode instanceof MemoryAccessOpcode and tag instanceof LoadStoreAddressOperand or
        opcode instanceof OpcodeWithCondition and tag instanceof ConditionOperand or
        opcode instanceof Opcode::ReturnValue and tag instanceof ReturnValueOperand or
        opcode instanceof Opcode::ThrowValue and tag instanceof ExceptionOperand or
        opcode instanceof Opcode::UnmodeledUse and tag instanceof UnmodeledUseOperand or
        opcode instanceof Opcode::Call and tag instanceof CallTargetOperand
      )
    )
  }

  /**
   * Holds if instruction `instr` is missing an expected operand with tag `tag`.
   */
  query predicate missingOperand(Instruction instr, OperandTag tag) {
    expectsOperand(instr, tag) and not exists(instr.getOperand(tag))
  }

  /**
   * Holds if instruction `instr` has an unexpected operand with tag `tag`.
   */
  query predicate unexpectedOperand(Instruction instr, OperandTag tag) {
    exists(instr.getOperand(tag)) and
    not expectsOperand(instr, tag) and
    not (instr instanceof CallInstruction and tag instanceof ArgumentOperand) and
    not (instr instanceof BuiltInInstruction and tag instanceof PositionalArgumentOperand) and
    not (instr instanceof PhiInstruction and tag instanceof PhiOperand)
  }

  /**
   * Holds if instruction `instr` has multiple operands with tag `tag`.
   */
  query predicate duplicateOperand(Instruction instr, OperandTag tag) {
    strictcount(instr.getOperand(tag)) > 1 and
    not tag instanceof UnmodeledUseOperand
  }

  /**
   * Holds if `Phi` instruction `instr` is missing an operand corresponding to
   * the predecessor block `pred`.
   */
  query predicate missingPhiOperand(PhiInstruction instr, IRBlock pred) {
    pred = instr.getBlock().getAPredecessor() and
    not exists(PhiOperand operand |
      exists(instr.getOperand(operand)) and
      operand.getPredecessorBlock() = pred
    )
  }

  /**
   * Holds if an instruction, other than `ExitFunction`, has no successors.
   */
  query predicate instructionWithoutSuccessor(Instruction instr) {
    not exists(instr.getASuccessor()) and
    not instr instanceof ExitFunctionInstruction and
    // Phi instructions aren't linked into the instruction-level flow graph.
    not instr instanceof PhiInstruction
  }

  /**
   * Holds if a `Phi` instruction is present in a block with fewer than two
   * predecessors.
   */
  query predicate unnecessaryPhiInstruction(PhiInstruction instr) {
    count(instr.getBlock().getAPredecessor()) < 2
  }

  /**
   * Holds if instruction `op` consumes an operand `operand` that was defined in
   * a different function.
   */
  query predicate operandAcrossFunctions(
    Instruction op, Instruction operand, OperandTag tag
  ) {
    operand = op.getOperand(tag) and
    operand.getFunctionIR() != op.getFunctionIR()
  }

  /**
   * Holds if instruction `instr` is not in exactly one block.
   */
  query predicate instructionWithoutUniqueBlock(Instruction instr, int blockCount) {
    blockCount = count(instr.getBlock()) and
    blockCount != 1
  } 
}

/**
 * Represents a single operation in the IR.
 */
class Instruction extends Construction::TInstruction {
  Opcode opcode;
  Locatable ast;
  InstructionTag instructionTag;
  Type resultType;
  FunctionIR funcIR;
  boolean glvalue;

  Instruction() {
    this = Construction::MkInstruction(funcIR, opcode, ast, instructionTag, resultType, glvalue)
  }

  final string toString() {
    result = getOpcode().toString() + ": " + getAST().toString()
  }

  /**
   * Gets a string showing the result, opcode, and operands of the instruction, equivalent to what
   * would be printed by PrintIR.ql. For example:
   *
   * `mu0_28(int) = Store r0_26, r0_27`
   */
  final string getDumpString() {
    result = getResultString() + " = " + getOperationString() + " " + getOperandsString()
  }

  /**
   * Gets a string describing the operation of this instruction. This includes
   * the opcode and the immediate value, if any. For example:
   *
   * VariableAddress[x]
   */
  final string getOperationString() {
    if exists(getImmediateString()) then
      result = opcode.toString() + "[" + getImmediateString() + "]"
    else
      result = opcode.toString()
  }

  /**
   * Gets a string describing the immediate value of this instruction, if any.
   */
  string getImmediateString() {
    none()
  }

  private string getResultPrefix() {
    if resultType instanceof VoidType then
      result = "v"
    else if hasMemoryResult() then
      if isResultModeled() then
        result = "m"
      else
        result = "mu"
    else
      result = "r"
  }

  /**
   * Gets the zero-based index of this instruction within its block. This is
   * used by debugging and printing code only.
   */
  int getDisplayIndexInBlock() {
    exists(IRBlock block |
      block = getBlock() and
      (
        exists(int index, int phiCount |
          phiCount = count(block.getAPhiInstruction()) and
          this = block.getInstruction(index) and
          result = index + phiCount
        ) or
        (
          this instanceof PhiInstruction and
          this = rank[result + 1](PhiInstruction phiInstr |
            phiInstr = block.getAPhiInstruction() |
            phiInstr order by phiInstr.getUniqueId()
          )
        )
      )
    )
  }

  bindingset[type]
  private string getValueCategoryString(string type) {
    if isGLValue() then
      result = "glval<" + type + ">"
    else
      result = type
  }

  private string getResultTypeString() {
    exists(string valcat |
      valcat = getValueCategoryString(resultType.toString()) and
      if (resultType instanceof UnknownType and
          not isGLValue() and
          exists(getResultSize())) then (
        result = valcat + "[" + getResultSize().toString() + "]"
      )
      else
        result = valcat
    )
  }

  /**
   * Gets a human-readable string that uniquely identifies this instruction
   * within the function. This string is used to refer to this instruction when
   * printing IR dumps.
   *
   * Example: `r1_1`
   */
  string getResultId() {
    result = getResultPrefix() + getBlock().getDisplayIndex().toString() + "_" +
      getDisplayIndexInBlock().toString()
  }

  /**
   * Gets a string describing the result of this instruction, suitable for
   * display in IR dumps. This consists of the result ID plus the type of the
   * result.
   *
   * Example: `r1_1(int*)`
   */
  final string getResultString() {
    result = getResultId() + "(" + getResultTypeString() + ")"
  }

  /**
   * Gets a string describing the specified operand, suitable for display in IR
   * dumps. This consists of the result ID of the instruction consumed by the
   * operand, plus a label identifying the operand kind.
   *
   * For example: `this:r3_5`
   */
  string getOperandString(OperandTag tag) {
    exists(Instruction operand |
      operand = getOperand(tag) and
      result = tag.getLabel() + operand.getResultId()
    )
  }

  /**
   * Gets a string describing the operands of this instruction, suitable for
   * display in IR dumps.
   *
   * Example: `func:r3_4, this:r3_5`
   */
  string getOperandsString() {
    result = concat(OperandTag tag, Instruction operand |
      operand = getOperand(tag) |
      tag.getLabel() + operand.getResultId(), ", " order by tag.getSortOrder()
    )
  }

  /**
   * Gets a string identifier for this function that is unique among all
   * instructions in the same function.
   *
   * This is used for sorting IR output for tests, and is likely to be
   * inefficient for any other use.
   */
  final string getUniqueId() {
    result = Construction::getInstructionUniqueId(this)
  }

  /**
   * Gets the basic block that contains this instruction.
   */
  final IRBlock getBlock() {
    result.getAnInstruction() = this
  }

  /**
   * Gets the function that contains this instruction.
   */
  final Function getFunction() {
    result = funcIR.getFunction()
  }

  /**
   * Gets the FunctionIR object that contains the IR for this instruction.
   */
  final FunctionIR getFunctionIR() {
    result = funcIR
  }

  /**
   * Gets the AST that caused this instruction to be generated.
   */
  final Locatable getAST() {
    result = ast
  }

  /**
   * Gets the location of the source code for this instruction.
   */
  final Location getLocation() {
    result = ast.getLocation()
  }

  /**
<<<<<<< HEAD
   * Gets the `Expr` whose results is computed by this instruction, if any.
   */
  final Expr getResultExpression() {
    result = Construction::getInstructionResultExpression(this) 
  }
=======
   * Gets the `Expr` whose result is computed by this instruction, if any.
   */
  final Expr getConvertedResultExpression() {
    result = Construction::getInstructionConvertedResultExpression(this) 
  }
  
    /**
   * Gets the unconverted `Expr` whose result is computed by this instruction, if any.
   */
  final Expr getUnconvertedResultExpression() {
    result = Construction::getInstructionUnconvertedResultExpression(this) 
  }
  
>>>>>>> 13ef492f

  /**
   * Gets the type of the result produced by this instruction. If the
   * instruction does not produce a result, its result type will be `VoidType`.
   */
  final Type getResultType() {
    result = resultType
  }

  /**
   * Holds if the result produced by this instruction is a glvalue. If this
   * holds, the result of the instruction represents the address of a location,
   * and the type of the location is given by `getResultType()`. If this does
   * not hold, the result of the instruction represents a value whose type is
   * given by `getResultType()`.
   *
   * For example, the statement `y = x;` generates the following IR:
   * r1_0(glval: int) = VariableAddress[x]
   * r1_1(int)        = Load r1_0, mu0_1
   * r1_2(glval: int) = VariableAddress[y]
   * mu1_3(int)       = Store r1_2, r1_1
   *
   * The result of each `VariableAddress` instruction is a glvalue of type
   * `int`, representing the address of the corresponding integer variable. The
   * result of the `Load` instruction is a prvalue of type `int`, representing
   * the integer value loaded from variable `x`.
   */
  final predicate isGLValue() {
    glvalue = true
  }

  /**
   * Gets the size of the result produced by this instruction, in bytes. If the
   * result does not have a known constant size, this predicate does not hold.
   *
   * If `this.isGLValue()` holds for this instruction, the value of
   * `getResultSize()` will always be the size of a pointer.
   */
  final int getResultSize() {
    if isGLValue() then (
      // a glvalue is always pointer-sized.
      exists(NullPointerType nullptr |
        result = nullptr.getSize()
      )
    )
    else if resultType instanceof UnknownType then
      result = Construction::getInstructionResultSize(this)
    else (
      result = resultType.getSize()
    )
  }

  /**
   * Gets the opcode that specifies the operation performed by this instruction.
   */
  final Opcode getOpcode() {
    result = opcode
  }

  final InstructionTag getTag() {
    result = instructionTag
  }

  /**
   * Gets the instruction that produced the value of the specified source
   * operand.
   */
  final Instruction getOperand(OperandTag tag) {
    result = Construction::getInstructionOperand(this, tag)
  }

  /**
   * Gets all instructions consumed by this instruction's operands.
   */
  final Instruction getAnOperand() {
    result = getOperand(_)
  }

  /**
   * Holds if this instruction has a memory operand with the specified tag.
   */
  final predicate isMemoryOperand(OperandTag tag) {
    exists(getOperandMemoryAccess(tag))
  }

  /**
   * Gets the kind of memory access performed by the specified operand. Holds
   * only for memory operands.
   */
  MemoryAccessKind getOperandMemoryAccess(OperandTag tag) {
    none()
  }  

  /**
   * Holds if this instruction produces a memory result.
   */
  final predicate hasMemoryResult() {
    exists(getResultMemoryAccess())
  }

  /**
   * Gets the kind of memory access performed by this instruction's result.
   * Holds only for instructions with a memory result.
   */
  MemoryAccessKind getResultMemoryAccess() {
    none()
  }

  /**
   * Holds if the result of this instruction is precisely modeled in SSA. Always
   * holds for a register result. For a memory result, a modeled result is
   * connected to its actual uses. An unmodeled result is connected to the
   * `UnmodeledUse` instruction.
   *
   * For example:
   * ```
   * int x = 1;
   * int *p = &x;
   * int y = *p;
   * ```
   * In non-aliased SSA, `x` will not be modeled because it has its address
   * taken. In that case, `isResultModeled()` would not hold for the result of
   * the `Store` to `x`.
   */
  final predicate isResultModeled() {
    // Register results are always in SSA form.
    not hasMemoryResult() or
    // An unmodeled result will have a use on the `UnmodeledUse` instruction.
    not exists(Instruction useInstr, UnmodeledUseOperand useTag |
      this = useInstr.getOperand(useTag)
    )
  }

  /**
   * Gets the successor of this instruction along the control flow edge
   * specified by `kind`.
   */
  final Instruction getSuccessor(EdgeKind kind) {
    result = Construction::getInstructionSuccessor(this, kind)
  }

  /**
   * Gets all direct successors of this instruction.
   */
  final Instruction getASuccessor() {
    result = getSuccessor(_)
  }

  /**
   * Gets a predecessor of this instruction such that the predecessor reaches
   * this instruction along the control flow edge specified by `kind`.
   */
  final Instruction getPredecessor(EdgeKind kind) {
    result.getSuccessor(kind) = this
  }

  /**
   * Gets all direct predecessors of this instruction.
   */
  final Instruction getAPredecessor() {
    result = getPredecessor(_)
  }
}

class VariableInstruction extends Instruction {
  IRVariable var;

  VariableInstruction() {
    var = Construction::getInstructionVariable(this)
  }

  override final string getImmediateString() {
    result = var.toString()
  }

  final IRVariable getVariable() {
    result = var
  }
}

class FieldInstruction extends Instruction {
  Field field;

  FieldInstruction() {
    field = Construction::getInstructionField(this)
  }

  override final string getImmediateString() {
    result = field.toString()
  }

  final Field getField() {
    result = field
  }
}

class FunctionInstruction extends Instruction {
  Function funcSymbol;

  FunctionInstruction() {
    funcSymbol = Construction::getInstructionFunction(this)
  }

  override final string getImmediateString() {
    result = funcSymbol.toString()
  }

  final Function getFunctionSymbol() {
    result = funcSymbol
  }
}

class ConstantValueInstruction extends Instruction {
  string value;

  ConstantValueInstruction() {
    value = Construction::getInstructionConstantValue(this)
  }

  override final string getImmediateString() {
    result = value
  }

  final string getValue() {
    result = value
  }
}

class EnterFunctionInstruction extends Instruction {
  EnterFunctionInstruction() {
    opcode instanceof Opcode::EnterFunction
  }
}

class VariableAddressInstruction extends VariableInstruction {
  VariableAddressInstruction() {
    opcode instanceof Opcode::VariableAddress
  }
}

class InitializeParameterInstruction extends VariableInstruction {
  InitializeParameterInstruction() {
    opcode instanceof Opcode::InitializeParameter
  }

  final Parameter getParameter() {
    result = var.(IRUserVariable).getVariable()
  }

  override final MemoryAccessKind getResultMemoryAccess() {
    result instanceof IndirectMemoryAccess
  }
}

/**
 * An instruction that initializes the `this` pointer parameter of the enclosing function.
 */
class InitializeThisInstruction extends Instruction {
  InitializeThisInstruction() {
    opcode instanceof Opcode::InitializeThis
  }
}

class FieldAddressInstruction extends FieldInstruction {
  FieldAddressInstruction() {
    opcode instanceof Opcode::FieldAddress
  }

  final Instruction getObjectAddress() {
    result = getOperand(unaryOperand())
  }
}

class UninitializedInstruction extends Instruction {
  UninitializedInstruction() {
    opcode instanceof Opcode::Uninitialized
  }

  override final MemoryAccessKind getResultMemoryAccess() {
    result instanceof IndirectMemoryAccess
  }
}

class NoOpInstruction extends Instruction {
  NoOpInstruction() {
    opcode instanceof Opcode::NoOp
  }
}

class ReturnInstruction extends Instruction {
  ReturnInstruction() {
    opcode instanceof ReturnOpcode
  }
}

class ReturnVoidInstruction extends ReturnInstruction {
  ReturnVoidInstruction() {
    opcode instanceof Opcode::ReturnVoid
  }
}

class ReturnValueInstruction extends ReturnInstruction {
  ReturnValueInstruction() {
    opcode instanceof Opcode::ReturnValue
  }

  final Instruction getReturnValue() {
    result = getOperand(returnValueOperand())
  }

  override final MemoryAccessKind getOperandMemoryAccess(OperandTag tag) {
    exists(this.getOperand(tag.(ReturnValueOperand))) and
    result instanceof IndirectMemoryAccess
  }
}

class CopyInstruction extends Instruction {
  CopyInstruction() {
    opcode instanceof CopyOpcode
  }

  final Instruction getSourceValue() {
    result = getOperand(copySourceOperand())
  }
}

class CopyValueInstruction extends CopyInstruction {
  CopyValueInstruction() {
    opcode instanceof Opcode::CopyValue
  }
}

class LoadInstruction extends CopyInstruction {
  LoadInstruction() {
    opcode instanceof Opcode::Load
  }

  override final MemoryAccessKind getOperandMemoryAccess(OperandTag tag) {
    exists(this.getOperand(tag.(CopySourceOperand))) and
    result instanceof IndirectMemoryAccess
  }

  final Instruction getSourceAddress() {
    result = getOperand(loadStoreAddressOperand())
  }
}

class StoreInstruction extends CopyInstruction {
  StoreInstruction() {
    opcode instanceof Opcode::Store
  }

  override final MemoryAccessKind getResultMemoryAccess() {
    result instanceof IndirectMemoryAccess
  }

  final Instruction getDestinationAddress() {
    result = getOperand(loadStoreAddressOperand())
  }
}

class ConditionalBranchInstruction extends Instruction {
  ConditionalBranchInstruction() {
    opcode instanceof Opcode::ConditionalBranch
  }

  final Instruction getCondition() {
    result = getOperand(conditionOperand())
  }

  final Instruction getTrueSuccessor() {
    result = getSuccessor(trueEdge())
  }

  final Instruction getFalseSuccessor() {
    result = getSuccessor(falseEdge())
  }
}

class ExitFunctionInstruction extends Instruction {
  ExitFunctionInstruction() {
    opcode instanceof Opcode::ExitFunction
  }
}

class ConstantInstruction extends ConstantValueInstruction {
  ConstantInstruction() {
    opcode instanceof Opcode::Constant
  }
}

class IntegerConstantInstruction extends ConstantInstruction {
  IntegerConstantInstruction() {
    resultType instanceof IntegralType
  }
}

class FloatConstantInstruction extends ConstantInstruction {
  FloatConstantInstruction() {
    resultType instanceof FloatingPointType
  }
}

class StringConstantInstruction extends Instruction {
  StringLiteral value;

  StringConstantInstruction() {
    value = Construction::getInstructionStringLiteral(this)
  }

  override final string getImmediateString() {
    result = value.getValueText().replaceAll("\n", " ").replaceAll("\r", "").replaceAll("\t", " ")
  }

  final StringLiteral getValue() {
    result = value
  }
}

class BinaryInstruction extends Instruction {
  BinaryInstruction() {
    opcode instanceof BinaryOpcode
  }

  final Instruction getLeftOperand() {
    result = getOperand(leftOperand())
  }

  final Instruction getRightOperand() {
    result = getOperand(rightOperand())
  }
}

class AddInstruction extends BinaryInstruction {
  AddInstruction() {
    opcode instanceof Opcode::Add
  }
}

class SubInstruction extends BinaryInstruction {
  SubInstruction() {
    opcode instanceof Opcode::Sub
  }
}

class MulInstruction extends BinaryInstruction {
  MulInstruction() {
    opcode instanceof Opcode::Mul
  }
}

class DivInstruction extends BinaryInstruction {
  DivInstruction() {
    opcode instanceof Opcode::Div
  }
}

class RemInstruction extends BinaryInstruction {
  RemInstruction() {
    opcode instanceof Opcode::Rem
  }
}

class BitAndInstruction extends BinaryInstruction {
  BitAndInstruction() {
    opcode instanceof Opcode::BitAnd
  }
}

class BitOrInstruction extends BinaryInstruction {
  BitOrInstruction() {
    opcode instanceof Opcode::BitOr
  }
}

class BitXorInstruction extends BinaryInstruction {
  BitXorInstruction() {
    opcode instanceof Opcode::BitXor
  }
}

class ShiftLeftInstruction extends BinaryInstruction {
  ShiftLeftInstruction() {
    opcode instanceof Opcode::ShiftLeft
  }
}

class ShiftRightInstruction extends BinaryInstruction {
  ShiftRightInstruction() {
    opcode instanceof Opcode::ShiftRight
  }
}

class PointerArithmeticInstruction extends BinaryInstruction {
  int elementSize;

  PointerArithmeticInstruction() {
    opcode instanceof PointerArithmeticOpcode and
    elementSize = Construction::getInstructionElementSize(this)
  }

  override final string getImmediateString() {
    result = elementSize.toString()
  }

  final int getElementSize() {
    result = elementSize
  }
}

class PointerOffsetInstruction extends PointerArithmeticInstruction {
  PointerOffsetInstruction() {
    opcode instanceof PointerOffsetOpcode
  }
}

class PointerAddInstruction extends PointerOffsetInstruction {
  PointerAddInstruction() {
    opcode instanceof Opcode::PointerAdd
  }
}

class PointerSubInstruction extends PointerOffsetInstruction {
  PointerSubInstruction() {
    opcode instanceof Opcode::PointerSub
  }
}

class PointerDiffInstruction extends PointerArithmeticInstruction {
  PointerDiffInstruction() {
    opcode instanceof Opcode::PointerDiff
  }
}

class UnaryInstruction extends Instruction {
  UnaryInstruction() {
    opcode instanceof UnaryOpcode
  }

  final Instruction getOperand() {
    result = getOperand(unaryOperand())
  }
}

class ConvertInstruction extends UnaryInstruction {
  ConvertInstruction() {
    opcode instanceof Opcode::Convert
  }
}

/**
 * Represents an instruction that converts between two addresses
 * related by inheritance.
 */
class InheritanceConversionInstruction extends UnaryInstruction {
  Class baseClass;
  Class derivedClass;

  InheritanceConversionInstruction() {
    Construction::getInstructionInheritance(this, baseClass, derivedClass)
  }

  override final string getImmediateString() {
    result = derivedClass.toString() + " : " + baseClass.toString()
  }

  /**
   * Gets the `ClassDerivation` for the inheritance relationship between
   * the base and derived classes. This predicate does not hold if the
   * conversion is to an indirect virtual base class.
   */
  final ClassDerivation getDerivation() {
    result.getBaseClass() = baseClass and result.getDerivedClass() = derivedClass
  }

  /**
   * Gets the base class of the conversion. This will be either a direct
   * base class of the derived class, or a virtual base class of the
   * derived class.
   */
  final Class getBaseClass() {
    result = baseClass
  }

  /**
   * Gets the derived class of the conversion.
   */
  final Class getDerivedClass() {
    result = derivedClass
  }
}

/**
 * Represents an instruction that converts from the address of a derived class
 * to the address of a direct non-virtual base class.
 */
class ConvertToBaseInstruction extends InheritanceConversionInstruction {
  ConvertToBaseInstruction() {
    opcode instanceof Opcode::ConvertToBase
  }
}

/**
 * Represents an instruction that converts from the address of a derived class
 * to the address of a virtual base class.
 */
class ConvertToVirtualBaseInstruction extends InheritanceConversionInstruction {
  ConvertToVirtualBaseInstruction() {
    opcode instanceof Opcode::ConvertToVirtualBase
  }
}

/**
 * Represents an instruction that converts from the address of a base class
 * to the address of a direct non-virtual derived class.
 */
class ConvertToDerivedInstruction extends InheritanceConversionInstruction {
  ConvertToDerivedInstruction() {
    opcode instanceof Opcode::ConvertToDerived
  }
}

class BitComplementInstruction extends UnaryInstruction {
  BitComplementInstruction() {
    opcode instanceof Opcode::BitComplement
  }
}

class LogicalNotInstruction extends UnaryInstruction {
  LogicalNotInstruction() {
    opcode instanceof Opcode::LogicalNot
  }
}

class CompareInstruction extends BinaryInstruction {
  CompareInstruction() {
    opcode instanceof CompareOpcode
  }
}

class CompareEQInstruction extends CompareInstruction {
  CompareEQInstruction() {
    opcode instanceof Opcode::CompareEQ
  }
}

class CompareNEInstruction extends CompareInstruction {
  CompareNEInstruction() {
    opcode instanceof Opcode::CompareNE
  }
}

/**
 * Represents an instruction that does a relative comparison of two values, such as `<` or `>=`.
 */
class RelationalInstruction extends CompareInstruction {
  RelationalInstruction() {
    opcode instanceof RelationalOpcode
  }
  /**
   * Gets the operand on the "greater" (or "greater-or-equal") side
   * of this relational instruction, that is, the side that is larger
   * if the overall instruction evaluates to `true`; for example on
   * `x <= 20` this is the `20`, and on `y > 0` it is `y`.
   */
  Instruction getGreaterOperand() {
    none()
  }

  /**
   * Gets the operand on the "lesser" (or "lesser-or-equal") side
   * of this relational instruction, that is, the side that is smaller
   * if the overall instruction evaluates to `true`; for example on
   * `x <= 20` this is `x`, and on `y > 0` it is the `0`.
   */
  Instruction getLesserOperand() {
    none()
  }
  /**
   * Holds if this relational instruction is strict (is not an "or-equal" instruction).
   */
  predicate isStrict() {
    none()
  }
}

class CompareLTInstruction extends RelationalInstruction {
  CompareLTInstruction() {
    opcode instanceof Opcode::CompareLT
  }

  override Instruction getLesserOperand() {
    result = getLeftOperand()
  }

  override Instruction getGreaterOperand() {
    result = getRightOperand()
  }

  override predicate isStrict() {
    any()
  }
}

class CompareGTInstruction extends RelationalInstruction {
  CompareGTInstruction() {
    opcode instanceof Opcode::CompareGT
  }

  override Instruction getLesserOperand() {
    result = getRightOperand()
  }

  override Instruction getGreaterOperand() {
    result = getLeftOperand()
  }

  override predicate isStrict() {
    any()
  }
}

class CompareLEInstruction extends RelationalInstruction {
  CompareLEInstruction() {
    opcode instanceof Opcode::CompareLE
  }

  override Instruction getLesserOperand() {
    result = getLeftOperand()
  }

  override Instruction getGreaterOperand() {
    result = getRightOperand()
  }

  override predicate isStrict() {
    none()
  }
}

class CompareGEInstruction extends RelationalInstruction {
  CompareGEInstruction() {
    opcode instanceof Opcode::CompareGE
  }

  override Instruction getLesserOperand() {
    result = getRightOperand()
  }

  override Instruction getGreaterOperand() {
    result = getLeftOperand()
  }

  override predicate isStrict() {
    none()
  }
}

class SwitchInstruction extends Instruction {
  SwitchInstruction() {
    opcode instanceof Opcode::Switch
  }

  final Instruction getExpression() {
    result = getOperand(conditionOperand())
  }

  final Instruction getACaseSuccessor() {
    exists(CaseEdge edge |
      result = getSuccessor(edge)
    )
  }

  final Instruction getDefaultSuccessor() {
    result = getSuccessor(defaultEdge())
  }
}

class CallInstruction extends Instruction {
  CallInstruction() {
    opcode instanceof Opcode::Call
  }

  final Instruction getCallTarget() {
    result = getOperand(callTargetOperand())
  }
}

/**
 * An instruction that throws an exception.
 */
class ThrowInstruction extends Instruction {
  ThrowInstruction() {
    opcode instanceof ThrowOpcode
  }
}

/**
 * An instruction that throws a new exception.
 */
class ThrowValueInstruction extends ThrowInstruction {
  ThrowValueInstruction() {
    opcode instanceof Opcode::ThrowValue
  }

  override final MemoryAccessKind getOperandMemoryAccess(OperandTag tag) {
    exists(this.getOperand(tag.(ExceptionOperand))) and
    result instanceof IndirectMemoryAccess
  }


  /**
   * Gets the address of the exception thrown by this instruction.
   */
  final Instruction getExceptionAddress() {
    result = getOperand(loadStoreAddressOperand())
  }

  /**
   * Gets the exception thrown by this instruction.
   */
  final Instruction getException() {
    result = getOperand(exceptionOperand())
  }
}

/**
 * An instruction that re-throws the current exception.
 */
class ReThrowInstruction extends ThrowInstruction {
  ReThrowInstruction() {
    opcode instanceof Opcode::ReThrow
  }
}

/**
 * An instruction that exits the current function by propagating an exception.
 */
class UnwindInstruction extends Instruction {
  UnwindInstruction() {
    opcode instanceof Opcode::Unwind
  }
}

/**
 * An instruction that starts a `catch` handler.
 */
class CatchInstruction extends Instruction {
  CatchInstruction() {
    opcode instanceof CatchOpcode
  }
}

/**
 * An instruction that catches an exception of a specific type.
 */
class CatchByTypeInstruction extends CatchInstruction {
  Type exceptionType;

  CatchByTypeInstruction() {
    opcode instanceof Opcode::CatchByType and
    exceptionType = Construction::getInstructionExceptionType(this)
  }

  final override string getImmediateString() {
    result = exceptionType.toString()
  }

  /**
   * Gets the type of exception to be caught.
   */
  final Type getExceptionType() {
    result = exceptionType
  }
}

/**
 * An instruction that catches any exception.
 */
class CatchAnyInstruction extends CatchInstruction {
  CatchAnyInstruction() {
    opcode instanceof Opcode::CatchAny
  }
}

class UnmodeledDefinitionInstruction extends Instruction {
  UnmodeledDefinitionInstruction() {
    opcode instanceof Opcode::UnmodeledDefinition
  }

  override final MemoryAccessKind getResultMemoryAccess() {
    result instanceof UnmodeledMemoryAccess
  }
}

class UnmodeledUseInstruction extends Instruction {
  UnmodeledUseInstruction() {
    opcode instanceof Opcode::UnmodeledUse
  }

  override string getOperandsString() {
    result = "mu*"
  }

  override final MemoryAccessKind getOperandMemoryAccess(OperandTag tag) {
    exists(this.getOperand(tag.(UnmodeledUseOperand))) and
    result instanceof UnmodeledMemoryAccess
  }
}

class PhiInstruction extends Instruction {
  PhiInstruction() {
    opcode instanceof Opcode::Phi
  }

  override final MemoryAccessKind getOperandMemoryAccess(OperandTag tag) {
    exists(this.getOperand(tag.(PhiOperand))) and
    result instanceof PhiMemoryAccess
  }

  override final MemoryAccessKind getResultMemoryAccess() {
    result instanceof PhiMemoryAccess
  }
}

/**
 * An instruction representing a built-in operation. This is used to represent
 * operations such as access to variable argument lists.
 */
class BuiltInInstruction extends Instruction {
  BuiltInInstruction() {
    opcode instanceof BuiltInOpcode
  }
}<|MERGE_RESOLUTION|>--- conflicted
+++ resolved
@@ -320,13 +320,6 @@
   }
 
   /**
-<<<<<<< HEAD
-   * Gets the `Expr` whose results is computed by this instruction, if any.
-   */
-  final Expr getResultExpression() {
-    result = Construction::getInstructionResultExpression(this) 
-  }
-=======
    * Gets the `Expr` whose result is computed by this instruction, if any.
    */
   final Expr getConvertedResultExpression() {
@@ -340,7 +333,6 @@
     result = Construction::getInstructionUnconvertedResultExpression(this) 
   }
   
->>>>>>> 13ef492f
 
   /**
    * Gets the type of the result produced by this instruction. If the
