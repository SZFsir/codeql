--- conflicted
+++ resolved
@@ -4,8 +4,5 @@
 | funcsLocal.c:32:9:32:10 | i4 | The value of this argument may come from $@ and is being used as a formatting argument to printf(format) | funcsLocal.c:31:19:31:21 | i41 | fgets |
 | funcsLocal.c:37:9:37:10 | i5 | The value of this argument may come from $@ and is being used as a formatting argument to printf(format) | funcsLocal.c:36:7:36:8 | i5 | gets |
 | funcsLocal.c:42:9:42:10 | i6 | The value of this argument may come from $@ and is being used as a formatting argument to printf(format) | funcsLocal.c:41:13:41:16 | call to gets | gets |
-<<<<<<< HEAD
-| funcsLocal.c:58:9:58:10 | e1 | The value of this argument may come from $@ and is being used as a formatting argument to printf(format) | funcsLocal.c:16:8:16:9 | i1 | fread |
-=======
 | funcsLocal.c:42:9:42:10 | i6 | The value of this argument may come from $@ and is being used as a formatting argument to printf(format) | funcsLocal.c:41:18:41:20 | i61 | gets |
->>>>>>> 9a0b2b18
+| funcsLocal.c:58:9:58:10 | e1 | The value of this argument may come from $@ and is being used as a formatting argument to printf(format) | funcsLocal.c:16:8:16:9 | i1 | fread |