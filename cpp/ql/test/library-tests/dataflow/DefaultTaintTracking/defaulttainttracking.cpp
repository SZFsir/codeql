int atoi(const char *nptr);
char *getenv(const char *name);
char *strcat(char * s1, const char * s2);

char *strdup(const char *);
char *_strdup(const char *);
char *unmodeled_function(const char *);

void sink(const char *);
void sink(int);

int main(int argc, char *argv[]) {



  sink(_strdup(getenv("VAR")));
  sink(strdup(getenv("VAR")));
  sink(unmodeled_function(getenv("VAR")));

  char untainted_buf[100] = "";
  char buf[100] = "VAR = ";
  sink(strcat(buf, getenv("VAR")));

  sink(buf);
  sink(untainted_buf); // the two buffers would be conflated if we added flow through all partial chi inputs

  return 0;
}

typedef unsigned int inet_addr_retval;
inet_addr_retval inet_addr(const char *dotted_address);
void sink(inet_addr_retval);

void test_indirect_arg_to_model() {
    // This test is non-sensical but carefully arranged so we get data flow into
    // inet_addr not through the function argument but through its associated
    // read side effect.
    void *env_pointer = getenv("VAR"); // env_pointer is tainted, not its data.
    inet_addr_retval a = inet_addr((const char *)&env_pointer);
    sink(a);
}

class B {
    public:
    virtual void f(const char*) = 0;
};

class D1 : public B {};

class D2 : public D1 {
    public:
    void f(const char* p) override {}
};

class D3 : public D2 {
    public:
    void f(const char* p) override {
        sink(p);
    }
};

void test_dynamic_cast() {
    B* b = new D3();
    b->f(getenv("VAR")); // tainted

    ((D2*)b)->f(getenv("VAR")); // tainted
    static_cast<D2*>(b)->f(getenv("VAR")); // tainted
    dynamic_cast<D2*>(b)->f(getenv("VAR")); // tainted
    reinterpret_cast<D2*>(b)->f(getenv("VAR")); // tainted

    B* b2 = new D2();
    b2->f(getenv("VAR"));

    ((D2*)b2)->f(getenv("VAR"));
    static_cast<D2*>(b2)->f(getenv("VAR"));
    dynamic_cast<D2*>(b2)->f(getenv("VAR"));
    reinterpret_cast<D2*>(b2)->f(getenv("VAR"));

    dynamic_cast<D3*>(b2)->f(getenv("VAR")); // tainted [FALSE POSITIVE]
}

namespace std {
  template< class T >
  T&& move( T&& t ) noexcept;
}

void test_std_move() {
  sink(std::move(getenv("VAR")));
}

<<<<<<< HEAD
struct Point {
  int x;
  int y;

  void callSink() {
    sink(this->x); // tainted [NOT DETECTED]
    sink(this->y); // not tainted
  }
};

void test_conflated_fields() {
  Point p;
  p.x = getenv("VAR")[0];
  sink(p.x); // tainted
  sink(p.y); // not tainted
  p.callSink();
=======
void flow_to_outparam(char ** ret, char *arg) {
    *ret = arg; 
}

void test_outparams() {
    char *p2 = nullptr;
    flow_to_outparam(&p2, getenv("VAR"));
    sink(p2); // tainted
>>>>>>> 91229f8d
}<|MERGE_RESOLUTION|>--- conflicted
+++ resolved
@@ -88,7 +88,16 @@
   sink(std::move(getenv("VAR")));
 }
 
-<<<<<<< HEAD
+void flow_to_outparam(char ** ret, char *arg) {
+    *ret = arg; 
+}
+
+void test_outparams() {
+    char *p2 = nullptr;
+    flow_to_outparam(&p2, getenv("VAR"));
+    sink(p2); // tainted
+}
+
 struct Point {
   int x;
   int y;
@@ -105,14 +114,4 @@
   sink(p.x); // tainted
   sink(p.y); // not tainted
   p.callSink();
-=======
-void flow_to_outparam(char ** ret, char *arg) {
-    *ret = arg; 
-}
-
-void test_outparams() {
-    char *p2 = nullptr;
-    flow_to_outparam(&p2, getenv("VAR"));
-    sink(p2); // tainted
->>>>>>> 91229f8d
 }