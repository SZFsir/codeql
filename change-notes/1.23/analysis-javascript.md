--- conflicted
+++ resolved
@@ -23,13 +23,10 @@
 | Incomplete string escaping or encoding (`js/incomplete-sanitization`) | Fewer false-positive results | This rule now recognizes additional ways delimiters can be stripped away. |
 | Client-side cross-site scripting (`js/xss`) | More results | More potential vulnerabilities involving functions that manipulate DOM attributes are now recognized. |
 | Code injection (`js/code-injection`) | More results | More potential vulnerabilities involving functions that manipulate DOM event handler attributes are now recognized. |
-<<<<<<< HEAD
+| Hard-coded credentials (`js/hardcoded-credentials`) | Fewer false-positive results | This rule now flags fewer password examples. |
 | Incorrect suffix check (`js/incorrect-suffix-check`) | Fewer false-positive results | The query recognizes valid checks in more cases. 
 | Network data written to file (`js/http-to-file-access`) | Fewer false-positive results | This query has been renamed to better match its intended purpose, and now only considers network data untrusted. | 
-=======
-| Hard-coded credentials (`js/hardcoded-credentials`) | Fewer false-positive results | This rule now flags fewer password examples. |
 | Password in configuration file (`js/password-in-configuration-file`) | Fewer false-positive results | This rule now flags fewer password examples. |
->>>>>>> 396a72db
 | Prototype pollution (`js/prototype-pollution`) | More results | The query now highlights vulnerable uses of jQuery and Angular, and the results are shown on LGTM by default. |
 | Uncontrolled command line (`js/command-line-injection`) | More results | This query now treats responses from servers as untrusted. |
 
