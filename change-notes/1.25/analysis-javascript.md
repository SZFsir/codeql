# Improvements to JavaScript analysis

## General improvements

* Support for the following frameworks and libraries has been improved:
  - [Promise](https://developer.mozilla.org/en-US/docs/Web/JavaScript/Reference/Global_Objects/Promise)
  - [bluebird](http://bluebirdjs.com/)
  - [express](https://www.npmjs.com/package/express)
  - [fastify](https://www.npmjs.com/package/fastify)
  - [fstream](https://www.npmjs.com/package/fstream)
  - [jGrowl](https://github.com/stanlemon/jGrowl)
  - [jQuery](https://jquery.com/)
  - [marsdb](https://www.npmjs.com/package/marsdb)
  - [micro](https://www.npmjs.com/package/micro/)
  - [minimongo](https://www.npmjs.com/package/minimongo/)
  - [mssql](https://www.npmjs.com/package/mssql)
  - [mysql](https://www.npmjs.com/package/mysql)
  - [pg](https://www.npmjs.com/package/pg)
  - [sequelize](https://www.npmjs.com/package/sequelize)
  - [spanner](https://www.npmjs.com/package/spanner)
  - [sqlite](https://www.npmjs.com/package/sqlite)
  - [ssh2-streams](https://www.npmjs.com/package/ssh2-streams)
  - [ssh2](https://www.npmjs.com/package/ssh2)
  - [yargs](https://www.npmjs.com/package/yargs)

* TypeScript 3.9 is now supported.

* The analysis of sanitizers has improved, leading to more accurate
  results from the security queries.

## New queries

| **Query**                                                                       | **Tags**                                                          | **Purpose**                                                                                                                                                                            |
|---------------------------------------------------------------------------------|-------------------------------------------------------------------|----------------------------------------------------------------------------------------------------------------------------------------------------------------------------------------|
| Cross-site scripting through DOM (`js/xss-through-dom`) | security, external/cwe/cwe-079, external/cwe/cwe-116 | Highlights potential XSS vulnerabilities where existing text from the DOM is used as HTML. Results are not shown on LGTM by default. |
| Incomplete HTML attribute sanitization (`js/incomplete-html-attribute-sanitization`) | security, external/cwe/cwe-20, external/cwe/cwe-079, external/cwe/cwe-116 | Highlights potential XSS vulnerabilities due to incomplete sanitization of HTML meta-characters. Results are shown on LGTM by default. |
| Unsafe expansion of self-closing HTML tag (`js/unsafe-html-expansion`) | security, external/cwe/cwe-079, external/cwe/cwe-116 | Highlights potential XSS vulnerabilities caused by unsafe expansion of self-closing HTML tags. |
| Unsafe shell command constructed from library input (`js/shell-command-constructed-from-input`) | correctness, security, external/cwe/cwe-078, external/cwe/cwe-088 | Highlights potential command injections due to a shell command being constructed from library inputs. Results are shown on LGTM by default. |
| Download of sensitive file through insecure connection (`js/insecure-download`) | security, external/cwe/cwe-829 | Highlights downloads of sensitive files through an unencrypted protocol. Results are shown on LGTM by default. |
| Exposure of private files (`js/exposure-of-private-files`) | security, external/cwe/cwe-200 | Highlights servers that serve private files. Results are shown on LGTM by default. |
| Creating biased random numbers from a cryptographically secure source (`js/biased-cryptographic-random`) | security, external/cwe/cwe-327 | Highlights mathematical operations on cryptographically secure numbers that can create biased results. Results are shown on LGTM by default. |
| Storage of sensitive information in build artifact (`js/build-artifact-leak`) | security, external/cwe/cwe-312 | Highlights storage of sensitive information in build artifacts. Results are shown on LGTM by default. |
| Improper code sanitization (`js/bad-code-sanitization`) | security, external/cwe/cwe-094, external/cwe/cwe-079, external/cwe/cwe-116 | Highlights string concatenation where code is constructed without proper sanitization. Results are shown on LGTM by default. |
<<<<<<< HEAD
=======
| Resource exhaustion (`js/resource-exhaustion`) | security, external/cwe/cwe-770 | Highlights operations that may cause the resources of the application to be exhausted. Results are shown on LGTM by default. |
| Incomplete multi-character sanitization (`js/incomplete-multi-character-sanitization`) | correctness, security, external/cwe/cwe-20, external/cwe/cwe-116 | Highlights sanitizers that fail to remove dangerous substrings completely. Results are shown on LGTM by default. |
>>>>>>> 4a459c8a

## Changes to existing queries

| **Query**                      | **Expected impact**          | **Change**                                                                |
|--------------------------------|------------------------------|---------------------------------------------------------------------------|
| Client-side cross-site scripting (`js/xss`) | Fewer results | This query now recognizes additional safe patterns of constructing HTML. |
| Client-side URL redirect (`js/client-side-unvalidated-url-redirection`) | Fewer results | This query now recognizes additional safe patterns of doing URL redirects. |
| Code injection (`js/code-injection`) | More results | More potential vulnerabilities involving NoSQL code operators are now recognized. |
| Expression has no effect (`js/useless-expression`) | Fewer results | This query no longer flags an expression when that expression is the only content of the containing file. |
| Hard-coded credentials (`js/hardcoded-credentials`) | More results | This query now recognizes hard-coded credentials sent via HTTP authorization headers. |
| Incomplete URL scheme check (`js/incomplete-url-scheme-check`) | More results | This query now recognizes additional url scheme checks. |
| Misspelled variable name (`js/misspelled-variable-name`) | Message changed | The message for this query now correctly identifies the misspelled variable in additional cases. |
| Prototype pollution in utility function (`js/prototype-pollution-utility`) | More results | This query now recognizes additional utility functions as vulnerable to prototype polution. |
| Uncontrolled command line (`js/command-line-injection`) | More results | This query now recognizes additional command execution calls. |
| Uncontrolled data used in path expression (`js/path-injection`) | More results | This query now recognizes additional file system calls. |
| Unknown directive (`js/unknown-directive`) | Fewer results | This query no longer flags directives generated by the Babel compiler. |
| Unused property (`js/unused-property`) | Fewer results | This query no longer flags properties of objects that are operands of `yield` expressions. |
| Zip Slip (`js/zipslip`) | More results | This query now recognizes additional vulnerabilities. |

The following low-precision queries are no longer run by default on LGTM (their results already were not displayed):

  - `js/angular/dead-event-listener`
  - `js/angular/unused-dependency`
  - `js/bitwise-sign-check`
  - `js/comparison-of-identical-expressions`
  - `js/conflicting-html-attribute`
  - `js/ignored-setter-parameter`
  - `js/jsdoc/malformed-param-tag`
  - `js/jsdoc/missing-parameter`
  - `js/jsdoc/unknown-parameter`
  - `js/json-in-javascript-file`
  - `js/misspelled-identifier`
  - `js/nested-loops-with-same-variable`
  - `js/node/cyclic-import`
  - `js/node/unused-npm-dependency`
  - `js/omitted-array-element`
  - `js/return-outside-function`
  - `js/single-run-loop`
  - `js/too-many-parameters`
  - `js/unused-property`
  - `js/useless-assignment-to-global`

## Changes to libraries

* A library `semmle.javascript.explore.CallGraph` has been added to help write queries for exploring the call graph.
* Added data flow for `Map` and `Set`, and added matching type-tracking steps that can accessed using the `CollectionsTypeTracking` module.
* The data-flow node representing a parameter or destructuring pattern is now always the `ValueNode` corresponding to that AST node. This has a few consequences:
  - `Parameter.flow()` now gets the correct data flow node for a parameter. Previously this had a result, but the node was disconnected from the data flow graph.
  - `ParameterNode.asExpr()` and `.getAstNode()` now gets the parameter's AST node, whereas previously it had no result.
  - `Expr.flow()` now has a more meaningful result for destructuring patterns. Previously this node was disconnected from the data flow graph. Now it represents the values being destructured by the pattern.
* The global data-flow and taint-tracking libraries now model indirect parameter accesses through the `arguments` object in some cases, which may lead to additional results from some of the security queries, particularly "Prototype pollution in utility function".<|MERGE_RESOLUTION|>--- conflicted
+++ resolved
@@ -41,11 +41,7 @@
 | Creating biased random numbers from a cryptographically secure source (`js/biased-cryptographic-random`) | security, external/cwe/cwe-327 | Highlights mathematical operations on cryptographically secure numbers that can create biased results. Results are shown on LGTM by default. |
 | Storage of sensitive information in build artifact (`js/build-artifact-leak`) | security, external/cwe/cwe-312 | Highlights storage of sensitive information in build artifacts. Results are shown on LGTM by default. |
 | Improper code sanitization (`js/bad-code-sanitization`) | security, external/cwe/cwe-094, external/cwe/cwe-079, external/cwe/cwe-116 | Highlights string concatenation where code is constructed without proper sanitization. Results are shown on LGTM by default. |
-<<<<<<< HEAD
-=======
-| Resource exhaustion (`js/resource-exhaustion`) | security, external/cwe/cwe-770 | Highlights operations that may cause the resources of the application to be exhausted. Results are shown on LGTM by default. |
 | Incomplete multi-character sanitization (`js/incomplete-multi-character-sanitization`) | correctness, security, external/cwe/cwe-20, external/cwe/cwe-116 | Highlights sanitizers that fail to remove dangerous substrings completely. Results are shown on LGTM by default. |
->>>>>>> 4a459c8a
 
 ## Changes to existing queries
 
